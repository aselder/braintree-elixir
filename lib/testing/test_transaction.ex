defmodule Braintree.Testing.TestTransaction do
  @moduledoc """
<<<<<<< HEAD
  Create transasctions for testing purposes only.
  Transition to settled, settlement_confirmed, or settlement_declined states.
  """

  alias Braintree.Transaction
  alias Braintree.HTTP
  alias Braintree.ErrorResponse, as: Error

  @doc """
  Use a `transaction_id` to transition to settled status. This
  allows for testing of refunds.

  ## Example

  {:ok, transaction} = TestTransaction.settle(transaction_id: "123")

  transaction.status # "settled"
  """
  @spec settle(String.t) :: {:ok, any} | {:error, Error.t}
  def settle(transaction_id) do
    path = "transactions/#{transaction_id}/settle"

    with {:ok, payload} <- HTTP.put(path), do: response(payload)
  end

=======
  Create transactions for testing purposes only.

  Transition to settled, settlement_confirmed, or settlement_declined states.
  """

  alias Braintree.Transaction
  alias Braintree.HTTP
  alias Braintree.ErrorResponse, as: Error

  @doc """
  Use a `transaction_id` to transition to settled status. This
  allows for testing of refunds.

  ## Example

  {:ok, transaction} = TestTransaction.settle(transaction_id: "123")

  transaction.status # "settled"
  """
  @spec settle(String.t) :: {:ok, any} | {:error, Error.t}
  def settle(transaction_id) do
    path = "transactions/#{transaction_id}/settle"

    with {:ok, payload} <- HTTP.put(path), do: response(payload)
  end

>>>>>>> ba3f3699
  @doc """
  Use a `transaction_id` to transition to settled_confirmed status

  ## Example

  {:ok, transaction} = TestTransaction.settlement_confirm(
  transaction_id: "123")

  transaction.status # "settlement_confirmed"
  """
  @spec settlement_confirm(String.t) :: {:ok, any} | {:error, Error.t}
  def settlement_confirm(transaction_id) do
    path = "transactions/#{transaction_id}/settlement_confirm"

    with {:ok, payload} <- HTTP.put(path), do: response(payload)
  end

  @doc """
  Use a `transaction_id` to transition to settlement_declined status

  ## Example

  {:ok, transaction} = TestTransaction.settlement_decline(
  transaction_id: "123")

  transaction.status # "settlement_declined"
  """
  @spec settlement_decline(String.t) :: {:ok, any} | {:error, Error.t}
  def settlement_decline(transaction_id) do
    path = "transactions/#{transaction_id}/settlement_decline"

    with {:ok, payload} <- HTTP.put(path), do: response(payload)
  end

  defp response(%{"transaction" => map}) do
    {:ok, Transaction.new(map)}
  end
end<|MERGE_RESOLUTION|>--- conflicted
+++ resolved
@@ -1,32 +1,5 @@
 defmodule Braintree.Testing.TestTransaction do
   @moduledoc """
-<<<<<<< HEAD
-  Create transasctions for testing purposes only.
-  Transition to settled, settlement_confirmed, or settlement_declined states.
-  """
-
-  alias Braintree.Transaction
-  alias Braintree.HTTP
-  alias Braintree.ErrorResponse, as: Error
-
-  @doc """
-  Use a `transaction_id` to transition to settled status. This
-  allows for testing of refunds.
-
-  ## Example
-
-  {:ok, transaction} = TestTransaction.settle(transaction_id: "123")
-
-  transaction.status # "settled"
-  """
-  @spec settle(String.t) :: {:ok, any} | {:error, Error.t}
-  def settle(transaction_id) do
-    path = "transactions/#{transaction_id}/settle"
-
-    with {:ok, payload} <- HTTP.put(path), do: response(payload)
-  end
-
-=======
   Create transactions for testing purposes only.
 
   Transition to settled, settlement_confirmed, or settlement_declined states.
@@ -53,7 +26,6 @@
     with {:ok, payload} <- HTTP.put(path), do: response(payload)
   end
 
->>>>>>> ba3f3699
   @doc """
   Use a `transaction_id` to transition to settled_confirmed status
 
